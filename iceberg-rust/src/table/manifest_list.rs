/*!
 * Helpers to deal with manifest lists and files
*/

use std::{
    collections::{HashMap, HashSet},
    future::Future,
    io::{Cursor, Read},
    iter::{repeat, Map, Repeat, Zip},
    sync::Arc,
};

use apache_avro::{
    types::Value as AvroValue, Reader as AvroReader, Schema as AvroSchema, Writer as AvroWriter,
};
use futures::{future::join_all, stream, TryFutureExt, TryStreamExt};
use iceberg_rust_spec::{
    manifest::{partition_value_schema, DataFile, ManifestEntry, Status},
    manifest_list::{
        avro_value_to_manifest_list_entry, manifest_list_schema_v1, manifest_list_schema_v2,
        Content, ManifestListEntry,
    },
    snapshot::Snapshot,
    table_metadata::{FormatVersion, TableMetadata},
    util::strip_prefix,
};
use object_store::ObjectStore;
use smallvec::SmallVec;

use crate::{
    error::Error,
    table::datafiles,
    util::{summary_to_rectangle, Rectangle, Vec4},
};

use super::{
    manifest::{ManifestReader, ManifestWriter},
    transaction::{
        append::{
            select_manifest_partitioned, select_manifest_unpartitioned, split_datafiles,
            SelectedManifest,
        },
        operation::{
            bounding_partition_values, compute_n_splits, new_manifest_list_location,
            new_manifest_location, prefetch_manifest,
        },
        overwrite::{
            select_manifest_without_overwrites_partitioned,
            select_manifest_without_overwrites_unpartitioned, OverwriteManifest,
        },
    },
};

type ReaderZip<'a, 'metadata, R> = Zip<AvroReader<'a, R>, Repeat<&'metadata TableMetadata>>;
type ReaderMap<'a, 'metadata, R> = Map<
    ReaderZip<'a, 'metadata, R>,
    fn((Result<AvroValue, apache_avro::Error>, &TableMetadata)) -> Result<ManifestListEntry, Error>,
>;

/// A reader for Iceberg manifest list files that provides an iterator over manifest list entries.
///
/// ManifestListReader parses manifest list files according to the table's format version (V1/V2)
/// and provides access to the manifest entries that describe the table's data files.
///
/// # Type Parameters
/// * `'a` - The lifetime of the underlying Avro reader
/// * `'metadata` - The lifetime of the table metadata reference
/// * `R` - The type implementing `Read` that provides the manifest list data
pub(crate) struct ManifestListReader<'a, 'metadata, R: Read> {
    reader: ReaderMap<'a, 'metadata, R>,
}

impl<R: Read> Iterator for ManifestListReader<'_, '_, R> {
    type Item = Result<ManifestListEntry, Error>;
    fn next(&mut self) -> Option<Self::Item> {
        self.reader.next()
    }
}

impl<'metadata, R: Read> ManifestListReader<'_, 'metadata, R> {
    /// Creates a new ManifestListReader from a reader and table metadata.
    ///
    /// This method initializes a reader that can parse manifest list files according to
    /// the table's format version (V1/V2). It uses the appropriate Avro schema based on
    /// the format version from the table metadata.
    ///
    /// # Arguments
    /// * `reader` - A type implementing the `Read` trait that provides the manifest list data
    /// * `table_metadata` - Reference to the table metadata containing format version info
    ///
    /// # Returns
    /// * `Result<Self, Error>` - A new ManifestListReader instance or an error if initialization fails
    ///
    /// # Errors
    /// Returns an error if:
    /// * The Avro reader cannot be created with the schema
    /// * The manifest list format is invalid
    pub(crate) fn new(reader: R, table_metadata: &'metadata TableMetadata) -> Result<Self, Error> {
        let schema: &AvroSchema = match table_metadata.format_version {
            FormatVersion::V1 => manifest_list_schema_v1(),
            FormatVersion::V2 => manifest_list_schema_v2(),
        };
        Ok(Self {
            reader: AvroReader::with_schema(schema, reader)?
                .zip(repeat(table_metadata))
                .map(|(avro_value_res, meta)| {
                    avro_value_to_manifest_list_entry(avro_value_res, meta).map_err(Error::from)
                }),
        })
    }
}

/// Reads a snapshot's manifest list file and returns an iterator over its manifest list entries.
///
/// This function:
/// 1. Fetches the manifest list file from object storage
/// 2. Creates a reader for the appropriate format version
/// 3. Returns an iterator that will yield each manifest list entry
///
/// # Arguments
/// * `snapshot` - The snapshot containing the manifest list location
/// * `table_metadata` - Reference to the table metadata for format version info
/// * `object_store` - The object store to read the manifest list file from
///
/// # Returns
/// * `Result<impl Iterator<...>, Error>` - An iterator over manifest list entries or an error
///
/// # Errors
/// Returns an error if:
/// * The manifest list file cannot be read from storage
/// * The manifest list format is invalid
/// * The Avro reader cannot be created
pub(crate) async fn read_snapshot<'metadata>(
    snapshot: &Snapshot,
    table_metadata: &'metadata TableMetadata,
    object_store: Arc<dyn ObjectStore>,
) -> Result<impl Iterator<Item = Result<ManifestListEntry, Error>> + 'metadata, Error> {
    let bytes: Cursor<Vec<u8>> = Cursor::new(
        object_store
            .get(&strip_prefix(snapshot.manifest_list()).into())
            .await?
            .bytes()
            .await?
            .into(),
    );
    ManifestListReader::new(bytes, table_metadata)
}

/// Computes the overall partition bounds for all data files in a snapshot.
///
/// This function reads the manifest list for a given snapshot and computes the
/// bounding rectangle that encompasses all partition values across all manifests
/// in the snapshot. It's useful for understanding the overall data distribution
/// and for query optimization by determining which partitions contain data.
///
/// The function:
/// 1. Fetches the manifest list file from object storage
/// 2. Iterates through all manifest entries in the manifest list
/// 3. For each manifest that has partition information, converts the partition
///    summary to a rectangle and expands the overall bounds
/// 4. Returns the combined bounding rectangle or None if no partitions are found
///
/// # Arguments
/// * `snapshot` - The snapshot containing the manifest list location
/// * `table_metadata` - Reference to the table metadata for format version info
/// * `object_store` - The object store to read the manifest list file from
///
/// # Returns
/// * `Result<Option<Rectangle>, Error>` - The bounding rectangle encompassing all
///   partition values, or None if no partitions are found, or an error if the
///   operation fails
///
/// # Errors
/// Returns an error if:
/// * The manifest list file cannot be read from storage
/// * The manifest list format is invalid
/// * The Avro reader cannot be created
/// * Partition summary conversion fails
///
/// # Example Usage
/// ```ignore
/// let bounds = snapshot_partition_bounds(&snapshot, &table_metadata, object_store).await?;
/// if let Some(rectangle) = bounds {
///     println!("Partition bounds: {:?}", rectangle);
/// } else {
///     println!("No partition bounds found");
/// }
/// ```
pub async fn snapshot_partition_bounds(
    snapshot: &Snapshot,
    table_metadata: &TableMetadata,
    object_store: Arc<dyn ObjectStore>,
) -> Result<Option<Rectangle>, Error> {
    let bytes: Cursor<Vec<u8>> = Cursor::new(
        object_store
            .get(&strip_prefix(snapshot.manifest_list()).into())
            .await?
            .bytes()
            .await?
            .into(),
    );

    ManifestListReader::new(bytes, table_metadata)?.try_fold(None::<Rectangle>, |acc, x| {
        if let Some(partitions) = x?.partitions {
            let rect = summary_to_rectangle(&partitions)?;
            if let Some(mut acc) = acc {
                acc.expand(&rect);
                Ok(Some(acc))
            } else {
                Ok(Some(rect))
            }
        } else {
            Ok(acc)
        }
    })
}

/// Computes the column bounds (minimum and maximum values) for all primitive fields
/// across all data files in a snapshot.
///
/// This function reads all manifests in the snapshot, extracts data files from them,
/// and computes a bounding rectangle that encompasses the lower and upper bounds
/// of all primitive columns across all data files.
///
/// # Arguments
///
/// * `snapshot` - The snapshot to compute column bounds for
/// * `table_metadata` - Metadata of the table containing schema information
/// * `object_store` - Object store implementation for reading manifest files
///
/// # Returns
///
/// Returns `Ok(Some(Rectangle))` containing the computed bounds, or `Ok(None)` if
/// no data files are found. Returns an error if:
/// - Schema cannot be resolved for the snapshot
/// - Manifest files cannot be read
/// - Column bounds are missing for any primitive field in any data file
///
/// # Errors
///
/// * `Error::NotFound` - When column bounds are missing for a primitive field
/// * Other I/O errors from reading manifest or data files
pub async fn snapshot_column_bounds(
    snapshot: &Snapshot,
    table_metadata: &TableMetadata,
    object_store: Arc<dyn ObjectStore>,
) -> Result<Option<Rectangle>, Error> {
    let schema = table_metadata
        .schema(*snapshot.snapshot_id())
        .or(table_metadata.current_schema(None))?;
    let manifests = read_snapshot(snapshot, table_metadata, object_store.clone())
        .await?
        .collect::<Result<Vec<_>, _>>()?;
    let datafiles = datafiles(object_store, &manifests, None, (None, None)).await?;

    let primitive_field_ids = schema.primitive_field_ids().collect::<Vec<_>>();
    let n = primitive_field_ids.len();
    stream::iter(datafiles)
        .try_fold(None::<Rectangle>, |acc, (_, manifest)| {
            let primitive_field_ids = &primitive_field_ids;
            async move {
                let mut mins = Vec4::with_capacity(n);
                let mut maxs = Vec4::with_capacity(n);
                for (i, id) in primitive_field_ids.iter().enumerate() {
                    let min = manifest
                        .data_file()
                        .lower_bounds()
                        .as_ref()
                        .and_then(|x| x.get(id));
                    let max = manifest
                        .data_file()
                        .upper_bounds()
                        .as_ref()
                        .and_then(|x| x.get(id));
                    let (Some(min), Some(max)) = (min, max) else {
                        return Err(Error::NotFound("column bounds".to_string()));
                    };
                    mins[i] = min.clone();
                    maxs[i] = max.clone();
                }
                let rect = Rectangle::new(mins, maxs);
                if let Some(mut acc) = acc {
                    acc.expand(&rect);
                    Ok(Some(acc))
                } else {
                    Ok(Some(rect))
                }
            }
        })
        .await
}

/// A writer for Iceberg manifest list files that manages the creation and updating of manifest lists.
///
/// The ManifestListWriter is responsible for:
/// - Creating new manifest list files from scratch or updating existing ones
/// - Managing manifest entries and their metadata
/// - Optimizing data file organization through splitting and partitioning
/// - Writing the final manifest list to object storage
///
/// This writer can operate in two modes:
/// 1. **New manifest list**: Creates a completely new manifest list from data files
/// 2. **Append to existing**: Reuses compatible manifests from an existing manifest list
///
/// The writer automatically handles:
/// - Partition boundary calculations
/// - Manifest splitting for optimal performance
/// - Schema compatibility between format versions
/// - Concurrent manifest writing operations
///
/// # Type Parameters
/// * `'schema` - The lifetime of the Avro schema used for serialization
/// * `'metadata` - The lifetime of the table metadata reference
///
/// # Fields
/// * `table_metadata` - Reference to the table metadata for schema and configuration
/// * `writer` - The underlying Avro writer for manifest list serialization
/// * `selected_manifest` - Optional existing manifest that can be reused for appends
/// * `bounding_partition_values` - Computed partition boundaries for the data files
/// * `n_existing_files` - Count of existing files for split calculations
/// * `branch` - Optional branch name for multi-branch table operations
pub(crate) struct ManifestListWriter<'schema, 'metadata> {
    table_metadata: &'metadata TableMetadata,
    writer: AvroWriter<'schema, Vec<u8>>,
    selected_data_manifest: Option<ManifestListEntry>,
    selected_delete_manifest: Option<ManifestListEntry>,
    bounding_partition_values: Rectangle,
    n_existing_files: usize,
    commit_uuid: String,
    manifest_count: usize,
    branch: Option<String>,
}

impl<'schema, 'metadata> ManifestListWriter<'schema, 'metadata> {
    /// Creates a new ManifestListWriter for building a manifest list from scratch.
    ///
    /// This constructor initializes a writer that will create a completely new manifest list
    /// without reusing any existing manifests. It computes partition boundaries from the
    /// provided data files and sets up the Avro writer with the appropriate schema.
    ///
    /// # Arguments
    /// * `data_files` - Iterator over data files to compute partition boundaries from
    /// * `schema` - The Avro schema to use for manifest list serialization
    /// * `table_metadata` - Reference to the table metadata for partition field information
    /// * `branch` - Optional branch name for multi-branch table operations
    ///
    /// # Returns
    /// * `Result<Self, Error>` - A new ManifestListWriter instance or an error
    ///
    /// # Errors
    /// Returns an error if:
    /// * The partition fields cannot be retrieved from table metadata
    /// * Partition boundary computation fails
    /// * The Avro writer cannot be initialized
    ///
    /// # Example Usage
    /// ```ignore
    /// let writer = ManifestListWriter::new(
    ///     data_files.iter(),
    ///     &manifest_list_schema,
    ///     &table_metadata,
    ///     Some("main"),
    /// )?;
    /// ```
    pub(crate) fn new<'datafiles>(
        data_files: impl Iterator<Item = &'datafiles DataFile>,
        schema: &'schema AvroSchema,
        table_metadata: &'metadata TableMetadata,
        branch: Option<&str>,
    ) -> Result<Self, Error> {
        let partition_fields = table_metadata.current_partition_fields(branch)?;

        let partition_column_names = partition_fields
            .iter()
            .map(|x| x.name())
            .collect::<SmallVec<[_; 4]>>();

        let bounding_partition_values =
            bounding_partition_values(data_files, &partition_column_names)?;

        let commit_uuid = uuid::Uuid::new_v4().to_string();

        let writer = AvroWriter::new(schema, Vec::new());

        Ok(Self {
            table_metadata,
            writer,
            selected_data_manifest: None,
            selected_delete_manifest: None,
            bounding_partition_values,
            n_existing_files: 0,
            commit_uuid,
            manifest_count: 0,
            branch: branch.map(ToOwned::to_owned),
        })
    }

    /// Creates a new ManifestListWriter from an existing manifest list, optimizing for append operations.
    ///
    /// This constructor analyzes an existing manifest list to determine which manifests can be
    /// reused for the new operation. It selects compatible manifests based on partition boundaries
    /// and copies other manifests to the new manifest list. This approach optimizes append
    /// operations by avoiding unnecessary manifest rewrites.
    ///
    /// The method:
    /// 1. Reads the existing manifest list to understand current manifests
    /// 2. Computes partition boundaries for the new data files
    /// 3. Selects manifests that can be reused (partitioned vs unpartitioned logic)
    /// 4. Copies non-selected manifests to the new manifest list
    /// 5. Prepares to append new data to the selected manifest
    ///
    /// # Arguments
    /// * `bytes` - The raw bytes of the existing manifest list file
    /// * `data_files` - Iterator over new data files to be appended
    /// * `schema` - The Avro schema to use for manifest list serialization
    /// * `table_metadata` - Reference to the table metadata for partition field information
    /// * `branch` - Optional branch name for multi-branch table operations
    ///
    /// # Returns
    /// * `Result<Self, Error>` - A new ManifestListWriter instance with selected manifest or an error
    ///
    /// # Errors
    /// Returns an error if:
    /// * The existing manifest list cannot be parsed
    /// * Partition fields cannot be retrieved from table metadata
    /// * Partition boundary computation fails
    /// * Manifest selection logic fails
    /// * The Avro writer cannot be initialized
    ///
    /// # Example Usage
    /// ```ignore
    /// let writer = ManifestListWriter::from_existing(
    ///     &existing_manifest_list_bytes,
    ///     new_data_files.iter(),
    ///     &manifest_list_schema,
    ///     &table_metadata,
    ///     Some("main"),
    /// )?;
    /// ```
    pub(crate) fn from_existing<'datafiles>(
        bytes: &[u8],
        data_files: impl Iterator<Item = &'datafiles DataFile>,
        schema: &'schema AvroSchema,
        table_metadata: &'metadata TableMetadata,
        branch: Option<&str>,
    ) -> Result<Self, Error> {
        let partition_fields = table_metadata.current_partition_fields(branch)?;

        let partition_column_names = partition_fields
            .iter()
            .map(|x| x.name())
            .collect::<SmallVec<[_; 4]>>();

        let bounding_partition_values =
            bounding_partition_values(data_files, &partition_column_names)?;

        let manifest_list_reader = ManifestListReader::new(bytes, table_metadata)?;

        let commit_uuid = uuid::Uuid::new_v4().to_string();

        let mut writer = AvroWriter::new(schema, Vec::new());

        let SelectedManifest {
            data_manifest,
            delete_manifest,
            file_count_all_entries,
        } = if partition_column_names.is_empty() {
            select_manifest_unpartitioned(manifest_list_reader, &mut writer)?
        } else {
            select_manifest_partitioned(
                manifest_list_reader,
                &mut writer,
                &bounding_partition_values,
            )?
        };

        Ok(Self {
            table_metadata,
            writer,
            selected_data_manifest: Some(data_manifest),
            selected_delete_manifest: delete_manifest,
            bounding_partition_values,
            n_existing_files: file_count_all_entries,
            commit_uuid,
            manifest_count: 0,
            branch: branch.map(ToOwned::to_owned),
        })
    }

    /// Creates a ManifestListWriter from an existing manifest list, excluding manifests scheduled for overwriting.
    ///
    /// This constructor is specifically designed for overwrite operations where certain manifests
    /// need to be replaced while preserving others. It analyzes an existing manifest list and:
    /// 1. Identifies manifests that should be overwritten (excluded from the new manifest list)
    /// 2. Selects compatible manifests that can be reused for appending new data
    /// 3. Copies non-selected, non-overwritten manifests to the new manifest list
    /// 4. Returns both the writer and the list of manifests that will be overwritten
    ///
    /// This approach optimizes overwrite operations by:
    /// - Avoiding unnecessary rewrites of unaffected manifests
    /// - Providing efficient append capabilities for new data
    /// - Returning metadata about what will be overwritten for cleanup operations
    ///
    /// # Arguments
    /// * `bytes` - The raw bytes of the existing manifest list file
    /// * `data_files` - Iterator over new data files to be appended
    /// * `manifests_to_overwrite` - Set of manifest paths that should be excluded/overwritten
    /// * `schema` - The Avro schema to use for manifest list serialization
    /// * `table_metadata` - Reference to the table metadata for partition field information
    /// * `branch` - Optional branch name for multi-branch table operations
    ///
    /// # Returns
    /// * `Result<(Self, Vec<ManifestListEntry>), Error>` - A tuple containing:
    ///   - A new ManifestListWriter instance with selected manifest for appends
    ///   - A vector of ManifestListEntry objects that will be overwritten
    ///
    /// # Errors
    /// Returns an error if:
    /// * The existing manifest list cannot be parsed
    /// * Partition fields cannot be retrieved from table metadata
    /// * Partition boundary computation fails
    /// * Manifest selection logic fails
    /// * The Avro writer cannot be initialized
    ///
    /// # Example Usage
    /// ```ignore
    /// let manifests_to_overwrite = HashSet::from(["manifest1.avro", "manifest2.avro"]);
    /// let (writer, overwritten_manifests) = ManifestListWriter::from_existing_without_overwrites(
    ///     &existing_manifest_list_bytes,
    ///     new_data_files.iter(),
    ///     &manifests_to_overwrite,
    ///     &manifest_list_schema,
    ///     &table_metadata,
    ///     Some("main"),
    /// )?;
    /// ```
    pub(crate) fn from_existing_without_overwrites<'datafiles>(
        bytes: &[u8],
        data_files: impl Iterator<Item = &'datafiles DataFile>,
        manifests_to_overwrite: &HashSet<String>,
        schema: &'schema AvroSchema,
        table_metadata: &'metadata TableMetadata,
        branch: Option<&str>,
    ) -> Result<(Self, Vec<ManifestListEntry>), Error> {
        let partition_fields = table_metadata.current_partition_fields(branch)?;

        let partition_column_names = partition_fields
            .iter()
            .map(|x| x.name())
            .collect::<SmallVec<[_; 4]>>();

        let bounding_partition_values =
            bounding_partition_values(data_files, &partition_column_names)?;

        let manifest_list_reader = ManifestListReader::new(bytes, table_metadata)?;

        let commit_uuid = uuid::Uuid::new_v4().to_string();

        let mut writer = AvroWriter::new(schema, Vec::new());

        let OverwriteManifest {
            manifest,
            file_count_all_entries,
            manifests_to_overwrite: manifests,
        } = if partition_column_names.is_empty() {
            select_manifest_without_overwrites_unpartitioned(
                manifest_list_reader,
                &mut writer,
                manifests_to_overwrite,
            )?
        } else {
            select_manifest_without_overwrites_partitioned(
                manifest_list_reader,
                &mut writer,
                &bounding_partition_values,
                manifests_to_overwrite,
            )?
        };

        Ok((
            Self {
                table_metadata,
                writer,
                selected_data_manifest: Some(manifest),
                selected_delete_manifest: None,
                bounding_partition_values,
                n_existing_files: file_count_all_entries,
                commit_uuid,
                manifest_count: 0,
                branch: branch.map(ToOwned::to_owned),
            },
            manifests,
        ))
    }

    /// Calculates the optimal number of manifest splits for the given number of data files.
    ///
    /// This method determines how many manifest files should be created to optimize
    /// query performance and manage file sizes. The calculation considers:
    /// - The number of existing files in the table
    /// - The number of new data files being added
    /// - The number of files in any selected (reusable) manifest
    ///
    /// The splitting strategy helps maintain optimal manifest sizes for efficient
    /// query planning and metadata operations.
    ///
    /// # Arguments
    /// * `n_data_files` - The number of new data files being added
    ///
    /// # Returns
    /// * `u32` - The recommended number of manifest splits
    ///
    /// # Example Usage
    /// ```ignore
    /// let splits = writer.n_splits(1000); // Calculate splits for 1000 new files
    /// ```
    pub(crate) fn n_splits(&self, n_data_files: usize, content: Content) -> u32 {
        let selected_manifest = match content {
            Content::Data => &self.selected_data_manifest,
            Content::Deletes => &self.selected_delete_manifest,
        };
        let selected_manifest_file_count = selected_manifest
            .as_ref()
            .and_then(|selected_manifest| {
                match (
                    selected_manifest.existing_files_count,
                    selected_manifest.added_files_count,
                ) {
                    (Some(x), Some(y)) => Some(x + y),
                    (Some(x), None) => Some(x),
                    (None, Some(y)) => Some(y),
                    (None, None) => None,
                }
            })
            .unwrap_or(0) as usize;

        compute_n_splits(
            self.n_existing_files,
            n_data_files,
            selected_manifest_file_count,
        )
    }

    /// Appends data files to a single manifest and finalizes the manifest list.
    ///
    /// This method creates a single manifest file containing all the provided data files,
    /// either by appending to an existing reusable manifest or creating a new one.
    /// It then writes the complete manifest list to object storage.
    ///
    /// This approach is optimal for:
    /// - Small to medium append operations
    /// - Cases where manifest splitting is not required
    /// - Simple append operations without complex partitioning needs
    ///
    /// The process:
    /// 1. Determines whether to reuse an existing manifest or create new one
    /// 2. Creates/updates a manifest writer with the selected manifest
    /// 3. Appends all provided data files to the manifest
    /// 4. Finalizes the manifest and writes it to storage
    /// 5. Adds the manifest entry to the manifest list
    /// 6. Writes the complete manifest list to storage
    ///
    /// # Arguments
    /// * `data_files` - Iterator over manifest entries to append
    /// * `snapshot_id` - The snapshot ID for the new manifest
    /// * `object_store` - The object store for writing files
    ///
    /// # Returns
    /// * `Result<String, Error>` - The location of the new manifest list file or an error
    ///
    /// # Errors
    /// Returns an error if:
    /// * Manifest schema creation fails
    /// * Manifest writer creation or operation fails
    /// * Object storage operations fail
    /// * Avro serialization fails
    ///
    /// # Example Usage
    /// ```ignore
    /// let manifest_list_location = writer.append(
    ///     data_files_iter,
    ///     snapshot_id,
    ///     object_store,
    /// ).await?;
    /// ```
    #[inline]
    pub(crate) async fn append(
        &mut self,
        data_files: impl Iterator<Item = Result<ManifestEntry, Error>>,
        snapshot_id: i64,
        object_store: Arc<dyn ObjectStore>,
        content: Content,
    ) -> Result<(), Error> {
        self.append_filtered(
<<<<<<< HEAD
=======
            data_files,
            snapshot_id,
            None::<fn(&Result<ManifestEntry, Error>) -> bool>,
            object_store,
            content,
        )
        .await
    }

    #[inline]
    pub(crate) async fn append_concurrently(
        &mut self,
        data_files: impl Iterator<Item = Result<ManifestEntry, Error>>,
        snapshot_id: i64,
        object_store: Arc<dyn ObjectStore>,
        content: Content,
    ) -> Result<impl Future<Output = Result<(), Error>>, Error> {
        self.append_filtered_concurrently(
>>>>>>> e193f0ad
            data_files,
            snapshot_id,
            None::<fn(&Result<ManifestEntry, Error>) -> bool>,
            object_store,
            content,
        )
        .await
    }

    /// Appends data files to a single manifest with optional filtering and finalizes the manifest list.
    ///
    /// This method extends the basic `append` functionality by providing the ability to
    /// filter data files during the append process. It creates a single manifest file containing
    /// the provided data files (after filtering), either by appending to an existing reusable
    /// manifest or creating a new one.
    ///
    /// The filtering capability is particularly useful for:
    /// - Excluding certain files from being included in the manifest
    /// - Conditional processing based on file properties or metadata
    /// - Implementing custom business logic during manifest creation
    /// - Selective processing of existing manifest entries when reusing manifests
    ///
    /// This approach is optimal for:
    /// - Small to medium append operations with conditional logic
    /// - Cases where certain files need to be excluded or processed differently
    /// - Operations requiring custom filtering logic during manifest creation
    ///
    /// The process:
    /// 1. Determines whether to reuse an existing manifest or create a new one
    /// 2. If reusing, applies the filter when reading existing manifest entries
    /// 3. Creates/updates a manifest writer with the selected manifest
    /// 4. Appends all provided data files to the manifest
    /// 5. Finalizes the manifest and writes it to storage
    /// 6. Adds the manifest entry to the manifest list
    /// 7. Writes the complete manifest list to storage
    ///
    /// # Arguments
    /// * `data_files` - Iterator over manifest entries to append
    /// * `snapshot_id` - The snapshot ID for the new manifest
    /// * `filter` - Optional filter function to apply to existing manifest entries when reusing
    /// * `object_store` - The object store for writing files
    ///
    /// # Returns
    /// * `Result<String, Error>` - The location of the new manifest list file or an error
    ///
    /// # Errors
    /// Returns an error if:
    /// * Partition field retrieval fails
    /// * Manifest schema creation fails
    /// * Manifest writer creation or operation fails
    /// * Object storage operations fail
    /// * Avro serialization fails
    /// * Filter function encounters an error
    ///
    /// # Example Usage
    /// ```ignore
    /// let manifest_list_location = writer.append_filtered(
    ///     data_files_iter,
    ///     snapshot_id,
    ///     Some(|entry| entry.as_ref().map(|e| e.status() == &Status::Added).unwrap_or(false)),
    ///     object_store,
    /// ).await?;
    /// ```
<<<<<<< HEAD
=======
    #[inline]
>>>>>>> e193f0ad
    pub(crate) async fn append_filtered(
        &mut self,
        data_files: impl Iterator<Item = Result<ManifestEntry, Error>>,
        snapshot_id: i64,
        filter: Option<impl Fn(&Result<ManifestEntry, Error>) -> bool>,
        object_store: Arc<dyn ObjectStore>,
        content: Content,
    ) -> Result<(), Error> {
<<<<<<< HEAD
=======
        self.append_filtered_concurrently(data_files, snapshot_id, filter, object_store, content)
            .await?
            .await?;
        Ok(())
    }

    pub(crate) async fn append_filtered_concurrently(
        &mut self,
        data_files: impl Iterator<Item = Result<ManifestEntry, Error>>,
        snapshot_id: i64,
        filter: Option<impl Fn(&Result<ManifestEntry, Error>) -> bool>,
        object_store: Arc<dyn ObjectStore>,
        content: Content,
    ) -> Result<impl Future<Output = Result<(), Error>>, Error> {
>>>>>>> e193f0ad
        let selected_manifest = match content {
            Content::Data => self.selected_data_manifest.take(),
            Content::Deletes => self.selected_delete_manifest.take(),
        };
        let selected_manifest_bytes_opt = prefetch_manifest(&selected_manifest, &object_store);

        let partition_fields = self
            .table_metadata
            .current_partition_fields(self.branch.as_deref())?;

        let manifest_schema = ManifestEntry::schema(
            &partition_value_schema(&partition_fields)?,
            &self.table_metadata.format_version,
        )?;

        let mut manifest_writer = if let (Some(mut manifest), Some(manifest_bytes)) =
            (selected_manifest, selected_manifest_bytes_opt)
        {
            let manifest_bytes = manifest_bytes.await??;

            manifest.manifest_path = self.next_manifest_location();

            let manifest_reader = ManifestReader::new(manifest_bytes.as_ref())?;

            if let Some(filter) = filter {
                ManifestWriter::from_existing(
                    manifest_reader.filter(filter),
                    manifest,
                    &manifest_schema,
                    self.table_metadata,
                    self.branch.as_deref(),
                )?
            } else {
                ManifestWriter::from_existing(
                    manifest_reader,
                    manifest,
                    &manifest_schema,
                    self.table_metadata,
                    self.branch.as_deref(),
                )?
            }
        } else {
            let manifest_location = self.next_manifest_location();

            ManifestWriter::new(
                &manifest_location,
                snapshot_id,
                &manifest_schema,
                self.table_metadata,
                content,
                self.branch.as_deref(),
            )?
        };

        for manifest_entry in data_files {
            manifest_writer.append(manifest_entry?)?;
        }

        let (manifest, future) = manifest_writer.finish_concurrently(object_store.clone())?;

        self.writer.append_ser(manifest)?;

<<<<<<< HEAD
        Ok(())
=======
        Ok(future)
>>>>>>> e193f0ad
    }

    /// Appends data files by splitting them across multiple manifests and finalizes the manifest list.
    ///
    /// This method is designed for large append operations where splitting data files across
    /// multiple manifest files provides better query performance and parallelism. It distributes
    /// the data files across the specified number of splits based on partition boundaries.
    ///
    /// This approach is optimal for:
    /// - Large append operations with hundreds or thousands of files
    /// - Partitioned tables where files can be split by partition boundaries
    /// - Cases requiring high query parallelism and performance
    ///
    /// The process:
    /// 1. Computes optimal partition boundaries for splitting
    /// 2. Merges new data files with existing files from selected manifest (if any)
    /// 3. Splits all files across the specified number of manifest files
    /// 4. Creates and writes multiple manifest files concurrently
    /// 5. Adds all manifest entries to the manifest list
    /// 6. Writes the complete manifest list to storage
    ///
    /// # Arguments
    /// * `data_files` - Iterator over manifest entries to append and split
    /// * `snapshot_id` - The snapshot ID for the new manifests
    /// * `n_splits` - The number of manifest files to create (should match `n_splits()` result)
    /// * `object_store` - The object store for writing files
    ///
    /// # Returns
    /// * `Result<String, Error>` - The location of the new manifest list file or an error
    ///
    /// # Errors
    /// Returns an error if:
    /// * Partition field retrieval fails
    /// * Manifest schema creation fails
    /// * File splitting logic fails
    /// * Manifest writer creation or operation fails
    /// * Concurrent manifest writing fails
    /// * Object storage operations fail
    /// * Avro serialization fails
    ///
    /// # Example Usage
    /// ```ignore
    /// let n_splits = writer.n_splits(data_files.len());
    /// let manifest_list_location = writer.append_split(
    ///     data_files_iter,
    ///     snapshot_id,
    ///     n_splits,
    ///     object_store,
    /// ).await?;
    /// ```
<<<<<<< HEAD
    pub(crate) async fn append_multiple(
=======
    pub(crate) async fn append_multiple_concurrently(
>>>>>>> e193f0ad
        &mut self,
        data_files: impl Iterator<Item = Result<ManifestEntry, Error>>,
        snapshot_id: i64,
        n_splits: u32,
        object_store: Arc<dyn ObjectStore>,
        content: Content,
<<<<<<< HEAD
    ) -> Result<(), Error> {
        self.append_multiple_filtered(
=======
    ) -> Result<impl Future<Output = Result<(), Error>>, Error> {
        self.append_multiple_filtered_concurrently(
>>>>>>> e193f0ad
            data_files,
            snapshot_id,
            n_splits,
            None::<fn(&Result<ManifestEntry, Error>) -> bool>,
            object_store,
            content,
        )
        .await
    }

    /// Appends data files across multiple manifests with optional filtering and finalizes the manifest list.
    ///
    /// This method extends the `append_multiple` functionality by providing the ability to
    /// filter data files during the append and splitting process. It distributes the data files
    /// (after filtering) across the specified number of splits based on partition boundaries,
    /// optimizing for large operations that require conditional processing.
    ///
    /// The filtering capability is particularly useful for:
    /// - Excluding certain files from being included in any manifest
    /// - Conditional processing based on file properties, status, or metadata
    /// - Implementing custom business logic during large-scale manifest operations
    /// - Selective processing of existing manifest entries when reusing manifests
    /// - Complex overwrite scenarios where certain entries need special handling
    ///
    /// This approach is optimal for:
    /// - Large append operations with hundreds or thousands of files requiring filtering
    /// - Partitioned tables where files need both splitting and filtering
    /// - Complex operations combining append, overwrite, and conditional logic
    /// - Cases requiring high query parallelism with selective data inclusion
    ///
    /// The process:
    /// 1. Computes optimal partition boundaries for splitting
    /// 2. If reusing an existing manifest, applies filter when reading existing entries
    /// 3. Merges new data files with filtered existing files from selected manifest
    /// 4. Splits all files across the specified number of manifest files
    /// 5. Creates and writes multiple manifest files concurrently
    /// 6. Adds all manifest entries to the manifest list
    /// 7. Writes the complete manifest list to storage
    ///
    /// # Arguments
    /// * `data_files` - Iterator over manifest entries to append and split
    /// * `snapshot_id` - The snapshot ID for the new manifests
    /// * `n_splits` - The number of manifest files to create (should match `n_splits()` result)
    /// * `filter` - Optional filter function to apply to existing manifest entries when reusing
    /// * `object_store` - The object store for writing files
    ///
    /// # Returns
    /// * `Result<String, Error>` - The location of the new manifest list file or an error
    ///
    /// # Errors
    /// Returns an error if:
    /// * Partition field retrieval fails
    /// * Manifest schema creation fails
    /// * File splitting logic fails
    /// * Manifest writer creation or operation fails
    /// * Concurrent manifest writing fails
    /// * Object storage operations fail
    /// * Avro serialization fails
    /// * Filter function encounters an error
    ///
    /// # Example Usage
    /// ```ignore
    /// let n_splits = writer.n_splits(data_files.len());
    /// let manifest_list_location = writer.append_multiple_filtered(
    ///     data_files_iter,
    ///     snapshot_id,
    ///     n_splits,
    ///     Some(|entry| entry.as_ref().map(|e| e.status() != &Status::Deleted).unwrap_or(false)),
    ///     object_store,
    /// ).await?;
    /// ```
<<<<<<< HEAD
=======
    #[inline]
>>>>>>> e193f0ad
    pub(crate) async fn append_multiple_filtered(
        &mut self,
        data_files: impl Iterator<Item = Result<ManifestEntry, Error>>,
        snapshot_id: i64,
        n_splits: u32,
        filter: Option<impl Fn(&Result<ManifestEntry, Error>) -> bool>,
        object_store: Arc<dyn ObjectStore>,
        content: Content,
    ) -> Result<(), Error> {
<<<<<<< HEAD
=======
        self.append_multiple_filtered_concurrently(
            data_files,
            snapshot_id,
            n_splits,
            filter,
            object_store,
            content,
        )
        .await?
        .await?;
        Ok(())
    }

    pub(crate) async fn append_multiple_filtered_concurrently(
        &mut self,
        data_files: impl Iterator<Item = Result<ManifestEntry, Error>>,
        snapshot_id: i64,
        n_splits: u32,
        filter: Option<impl Fn(&Result<ManifestEntry, Error>) -> bool>,
        object_store: Arc<dyn ObjectStore>,
        content: Content,
    ) -> Result<impl Future<Output = Result<(), Error>>, Error> {
>>>>>>> e193f0ad
        let partition_fields = self
            .table_metadata
            .current_partition_fields(self.branch.as_deref())?;

        let partition_column_names = partition_fields
            .iter()
            .map(|x| x.name())
            .collect::<SmallVec<[_; 4]>>();

        let manifest_schema = ManifestEntry::schema(
            &partition_value_schema(&partition_fields)?,
            &self.table_metadata.format_version,
        )?;

        let selected_manifest = match content {
            Content::Data => self.selected_data_manifest.take(),
            Content::Deletes => self.selected_delete_manifest.take(),
        };

        let bounds = selected_manifest
            .as_ref()
            .and_then(|x| x.partitions.as_deref())
            .map(summary_to_rectangle)
            .transpose()?
            .map(|mut x| {
                x.expand(&self.bounding_partition_values);
                x
            })
            .unwrap_or(self.bounding_partition_values.clone());

        let selected_manifest_bytes_opt = prefetch_manifest(&selected_manifest, &object_store);

        // Split datafiles
        let splits = if let (Some(manifest), Some(manifest_bytes)) =
            (selected_manifest, selected_manifest_bytes_opt)
        {
            let manifest_bytes = manifest_bytes.await??;
            let manifest_reader = ManifestReader::new(&*manifest_bytes)?.map(|entry| {
                let mut entry = entry?;
                *entry.status_mut() = Status::Existing;
                if entry.sequence_number().is_none() {
                    *entry.sequence_number_mut() = Some(manifest.sequence_number);
                }
                if entry.snapshot_id().is_none() {
                    *entry.snapshot_id_mut() = Some(manifest.added_snapshot_id);
                }
                Ok(entry)
            });

            if let Some(filter) = filter {
                split_datafiles(
                    data_files.chain(manifest_reader.filter(filter)),
                    bounds,
                    &partition_column_names,
                    n_splits,
                )?
            } else {
                split_datafiles(
                    data_files.chain(manifest_reader),
                    bounds,
                    &partition_column_names,
                    n_splits,
                )?
            }
        } else {
            split_datafiles(data_files, bounds, &partition_column_names, n_splits)?
        };

        let (manifests, manifest_futures) = splits
            .into_iter()
            .map(|entries| {
                let manifest_location = self.next_manifest_location();

                let mut manifest_writer = ManifestWriter::new(
                    &manifest_location,
                    snapshot_id,
                    &manifest_schema,
                    self.table_metadata,
                    content,
                    self.branch.as_deref(),
                )?;

                for manifest_entry in entries {
                    manifest_writer.append(manifest_entry)?;
                }

                manifest_writer.finish_concurrently(object_store.clone())
            })
            .collect::<Result<(Vec<_>, Vec<_>), _>>()?;

        for manifest in manifests {
            self.writer.append_ser(manifest)?;
        }

<<<<<<< HEAD
        Ok(())
=======
        let future = futures::future::try_join_all(manifest_futures).map_ok(|_| ());

        Ok(future)
>>>>>>> e193f0ad
    }

    pub(crate) async fn finish(
        mut self,
        snapshot_id: i64,
        object_store: Arc<dyn ObjectStore>,
    ) -> Result<String, Error> {
        if let Some(selected_data_manifest) = self.selected_data_manifest.take() {
            self.writer.append_ser(selected_data_manifest)?;
        }

        if let Some(selected_delete_manifest) = self.selected_delete_manifest.take() {
            self.writer.append_ser(selected_delete_manifest)?;
        }

        let new_manifest_list_location = new_manifest_list_location(
            &self.table_metadata.location,
            snapshot_id,
            0,
            &self.commit_uuid,
        );

        let manifest_list_bytes = self.writer.into_inner()?;

        object_store
            .put(
                &strip_prefix(&new_manifest_list_location).into(),
                manifest_list_bytes.into(),
            )
            .await?;

        Ok(new_manifest_list_location)
    }

    /// Processes manifests for overwrite operations by filtering out specific data files.
    ///
    /// This method is specifically designed for complex overwrite scenarios where certain data files
    /// within existing manifests need to be removed while preserving others. It processes a list of
    /// manifests, filters out specified data files from each one, and adds the filtered manifests
    /// to the manifest list being constructed.
    ///
    /// This operation is essential for:
    /// - **Overwrite operations**: Removing specific files that are being replaced by new data
    /// - **Partial table updates**: Selectively removing files while keeping others
    /// - **Data deduplication**: Filtering out duplicate or obsolete data files
    /// - **Complex merge operations**: Managing file-level changes during table merges
    ///
    /// The method operates at the manifest level rather than the manifest list level, providing
    /// fine-grained control over which data files are included in the final table state.
    ///
    /// The process:
    /// 1. Processes each manifest in the provided list concurrently
    /// 2. For each manifest, retrieves the list of data files to filter out
    /// 3. Loads the manifest content from object storage
    /// 4. Creates a new manifest location and updates the manifest path
    /// 5. Uses `ManifestWriter::from_existing_with_filter` to exclude specified files
    /// 6. Writes the filtered manifest to storage with a new location
    /// 7. Adds the new manifest entry to the manifest list being constructed
    ///
    /// # Arguments
    /// * `manifests_to_overwrite` - Vector of manifest list entries to process and filter
    /// * `data_files_to_filter` - Map from manifest path to list of data file paths to exclude
    /// * `object_store` - The object store for reading existing and writing new manifest files
    ///
    /// # Returns
    /// * `Result<(), Error>` - Ok if all manifests were successfully processed and filtered
    ///
    /// # Errors
    /// Returns an error if:
    /// * A manifest path is not found in the `data_files_to_filter` map
    /// * Object storage operations fail (reading existing or writing new manifests)
    /// * Manifest parsing or writing operations fail
    /// * Avro serialization fails
    /// * Concurrent processing encounters errors
    ///
    /// # Example Usage
    /// ```ignore
    /// let mut manifest_list_writer = ManifestListWriter::new(...)?;
    /// let data_files_to_filter = HashMap::from([
    ///     ("manifest1.avro".to_string(), vec!["file1.parquet".to_string(), "file2.parquet".to_string()]),
    ///     ("manifest2.avro".to_string(), vec!["file3.parquet".to_string()]),
    /// ]);
    ///
    /// manifest_list_writer.append_and_filter(
    ///     manifests_to_overwrite,
    ///     &data_files_to_filter,
    ///     object_store,
    /// ).await?;
    /// ```
    ///
    /// # Implementation Notes
    /// - Manifests are processed concurrently for optimal performance
    /// - Each filtered manifest gets a new location to avoid conflicts
    /// - The method modifies the manifest list writer's internal state by adding filtered manifests
    /// - This method is typically called as part of a larger overwrite operation workflow
    pub(crate) async fn append_and_filter(
        &mut self,
        manifests_to_overwrite: Vec<ManifestListEntry>,
        data_files_to_filter: &HashMap<String, Vec<String>>,
        object_store: Arc<dyn ObjectStore>,
    ) -> Result<(), Error> {
        let partition_fields = self
            .table_metadata
            .current_partition_fields(self.branch.as_deref())?;

        let manifest_schema = Arc::new(ManifestEntry::schema(
            &partition_value_schema(&partition_fields)?,
            &self.table_metadata.format_version,
        )?);

        let futures = manifests_to_overwrite.into_iter().map(|mut manifest| {
            let object_store = object_store.clone();
            let manifest_schema = manifest_schema.clone();
            let branch = self.branch.clone();
            let manifest_location = self.next_manifest_location();
            let table_metadata = self.table_metadata;
            async move {
                let data_files_to_filter: HashSet<String> = data_files_to_filter
                    .get(&manifest.manifest_path)
                    .ok_or(Error::NotFound("Datafiles for manifest".to_owned()))?
                    .iter()
                    .map(ToOwned::to_owned)
                    .collect();

                let bytes = object_store
                    .clone()
                    .get(&strip_prefix(&manifest.manifest_path).into())
                    .await?
                    .bytes()
                    .await?;

                manifest.manifest_path = manifest_location;

                let manifest_writer = ManifestWriter::from_existing_with_filter(
                    &bytes,
                    manifest,
                    &data_files_to_filter,
                    &manifest_schema,
                    table_metadata,
                    branch.as_deref(),
                )?;

                let new_manifest = manifest_writer.finish(object_store.clone()).await?;

                Ok::<_, Error>(new_manifest)
            }
        });
        for manifest_res in join_all(futures).await {
            let manifest = manifest_res?;
            self.writer.append_ser(manifest)?;
        }
        Ok(())
    }

    pub(crate) fn selected_data_manifest(&self) -> Option<&ManifestListEntry> {
        self.selected_data_manifest.as_ref()
    }

    /// Get the next manifest location, tracking and numbering preceding manifests written by this
    /// writer.
    fn next_manifest_location(&mut self) -> String {
        let next_id = self.manifest_count;

        self.manifest_count += 1;

        new_manifest_location(&self.table_metadata.location, &self.commit_uuid, next_id)
    }
}<|MERGE_RESOLUTION|>--- conflicted
+++ resolved
@@ -692,8 +692,6 @@
         content: Content,
     ) -> Result<(), Error> {
         self.append_filtered(
-<<<<<<< HEAD
-=======
             data_files,
             snapshot_id,
             None::<fn(&Result<ManifestEntry, Error>) -> bool>,
@@ -712,7 +710,6 @@
         content: Content,
     ) -> Result<impl Future<Output = Result<(), Error>>, Error> {
         self.append_filtered_concurrently(
->>>>>>> e193f0ad
             data_files,
             snapshot_id,
             None::<fn(&Result<ManifestEntry, Error>) -> bool>,
@@ -776,10 +773,7 @@
     ///     object_store,
     /// ).await?;
     /// ```
-<<<<<<< HEAD
-=======
     #[inline]
->>>>>>> e193f0ad
     pub(crate) async fn append_filtered(
         &mut self,
         data_files: impl Iterator<Item = Result<ManifestEntry, Error>>,
@@ -788,8 +782,6 @@
         object_store: Arc<dyn ObjectStore>,
         content: Content,
     ) -> Result<(), Error> {
-<<<<<<< HEAD
-=======
         self.append_filtered_concurrently(data_files, snapshot_id, filter, object_store, content)
             .await?
             .await?;
@@ -804,7 +796,6 @@
         object_store: Arc<dyn ObjectStore>,
         content: Content,
     ) -> Result<impl Future<Output = Result<(), Error>>, Error> {
->>>>>>> e193f0ad
         let selected_manifest = match content {
             Content::Data => self.selected_data_manifest.take(),
             Content::Deletes => self.selected_delete_manifest.take(),
@@ -867,11 +858,7 @@
 
         self.writer.append_ser(manifest)?;
 
-<<<<<<< HEAD
-        Ok(())
-=======
         Ok(future)
->>>>>>> e193f0ad
     }
 
     /// Appends data files by splitting them across multiple manifests and finalizes the manifest list.
@@ -922,24 +909,15 @@
     ///     object_store,
     /// ).await?;
     /// ```
-<<<<<<< HEAD
-    pub(crate) async fn append_multiple(
-=======
     pub(crate) async fn append_multiple_concurrently(
->>>>>>> e193f0ad
         &mut self,
         data_files: impl Iterator<Item = Result<ManifestEntry, Error>>,
         snapshot_id: i64,
         n_splits: u32,
         object_store: Arc<dyn ObjectStore>,
         content: Content,
-<<<<<<< HEAD
-    ) -> Result<(), Error> {
-        self.append_multiple_filtered(
-=======
     ) -> Result<impl Future<Output = Result<(), Error>>, Error> {
         self.append_multiple_filtered_concurrently(
->>>>>>> e193f0ad
             data_files,
             snapshot_id,
             n_splits,
@@ -1011,10 +989,7 @@
     ///     object_store,
     /// ).await?;
     /// ```
-<<<<<<< HEAD
-=======
     #[inline]
->>>>>>> e193f0ad
     pub(crate) async fn append_multiple_filtered(
         &mut self,
         data_files: impl Iterator<Item = Result<ManifestEntry, Error>>,
@@ -1024,8 +999,6 @@
         object_store: Arc<dyn ObjectStore>,
         content: Content,
     ) -> Result<(), Error> {
-<<<<<<< HEAD
-=======
         self.append_multiple_filtered_concurrently(
             data_files,
             snapshot_id,
@@ -1048,7 +1021,6 @@
         object_store: Arc<dyn ObjectStore>,
         content: Content,
     ) -> Result<impl Future<Output = Result<(), Error>>, Error> {
->>>>>>> e193f0ad
         let partition_fields = self
             .table_metadata
             .current_partition_fields(self.branch.as_deref())?;
@@ -1143,13 +1115,9 @@
             self.writer.append_ser(manifest)?;
         }
 
-<<<<<<< HEAD
-        Ok(())
-=======
         let future = futures::future::try_join_all(manifest_futures).map_ok(|_| ());
 
         Ok(future)
->>>>>>> e193f0ad
     }
 
     pub(crate) async fn finish(
